--- conflicted
+++ resolved
@@ -66,11 +66,8 @@
                 .addVerticalGap(24)
                 .addComponent(new TitledSeparator(bundle.getString("settings.experimental.title")))
                 .addComponent(constructAlwaysFoldField())
-<<<<<<< HEAD
                 .addComponent(constructSaveAsStringsField())
-=======
                 .addComponent(constructIsAddBlankLineField())
->>>>>>> e7a288f9
                 .addVerticalGap(12)
                 .addLabeledComponent(bundle.getString("settings.experimental.flavor-template"), constructFlavorTemplate(), 1, false)
                 .addLabeledComponent(bundle.getString("settings.experimental.key-naming-format.title"), constructKeyCaseFormater(), 1, false)
