package de.marhali.easyi18n.settings;

import com.intellij.openapi.ui.ComboBox;
import com.intellij.openapi.ui.TextFieldWithBrowseButton;

import de.marhali.easyi18n.io.parser.ParserStrategyType;
import de.marhali.easyi18n.io.folder.FolderStrategyType;
import de.marhali.easyi18n.settings.presets.NamingConvention;
import de.marhali.easyi18n.settings.presets.Preset;

import javax.swing.*;

/**
 * Mandatory for state management for the project settings component.
 *
 * @author marhali
 */
public class ProjectSettingsComponentState {

    protected ComboBox<Preset> preset;

    // Resource Configuration
    protected TextFieldWithBrowseButton localesDirectory;
    protected ComboBox<String> folderStrategy;
    protected ComboBox<String> parserStrategy;
    protected JTextField filePattern;

    protected JCheckBox includeSubDirs;
    protected JCheckBox sorting;
<<<<<<< HEAD
    protected JCheckBox saveAsStrings;
=======
    protected JCheckBox addBlankLine;
>>>>>>> e7a288f9

    // Editor configuration
    protected JTextField namespaceDelimiter;
    protected JTextField sectionDelimiter;
    protected JTextField contextDelimiter;
    protected JTextField pluralDelimiter;
    protected JTextField defaultNamespace;
    protected JTextField previewLocale;

    protected JCheckBox nestedKeys;
    protected JCheckBox assistance;

    // Experimental configuration
    protected JCheckBox alwaysFold;

    protected JTextField flavorTemplate;
    protected ComboBox<String> KeyCaseFormater;

    protected ProjectSettingsState getState() {
        // Every field needs to provide its state
        ProjectSettingsState state = new ProjectSettingsState();

        state.setLocalesDirectory(localesDirectory.getText());
        state.setFolderStrategy(FolderStrategyType.fromIndex(folderStrategy.getSelectedIndex()));
        state.setParserStrategy(ParserStrategyType.fromIndex(parserStrategy.getSelectedIndex()));
        state.setFilePattern(filePattern.getText());

        state.setIncludeSubDirs(includeSubDirs.isSelected());
        state.setSorting(sorting.isSelected());
        state.setSaveAsStrings(saveAsStrings.isSelected());


        state.setNamespaceDelimiter(namespaceDelimiter.getText());
        state.setSectionDelimiter(sectionDelimiter.getText());
        state.setContextDelimiter(contextDelimiter.getText());
        state.setPluralDelimiter(pluralDelimiter.getText());
        state.setDefaultNamespace(defaultNamespace.getText());
        state.setPreviewLocale(previewLocale.getText());

        state.setNestedKeys(nestedKeys.isSelected());
        state.setAssistance(assistance.isSelected());

        state.setAlwaysFold(alwaysFold.isSelected());
        state.setAddBlankLine(addBlankLine.isSelected());

        state.setFlavorTemplate(flavorTemplate.getText());

        state.setCaseFormat(NamingConvention.fromString(KeyCaseFormater.getSelectedItem().toString()));

        return state;
    }

    protected void setState(ProjectSettings state) {
        // Update every field with the new state
        localesDirectory.setText(state.getLocalesDirectory());
        folderStrategy.setSelectedIndex(state.getFolderStrategy().toIndex());
        parserStrategy.setSelectedIndex((state.getParserStrategy().toIndex()));
        filePattern.setText(state.getFilePattern());

        includeSubDirs.setSelected(state.isIncludeSubDirs());
        sorting.setSelected(state.isSorting());
        saveAsStrings.setSelected(state.isSaveAsStrings());

        namespaceDelimiter.setText(state.getNamespaceDelimiter());
        sectionDelimiter.setText(state.getSectionDelimiter());
        contextDelimiter.setText(state.getContextDelimiter());
        pluralDelimiter.setText(state.getPluralDelimiter());
        defaultNamespace.setText(state.getDefaultNamespace());
        previewLocale.setText(state.getPreviewLocale());

        nestedKeys.setSelected(state.isNestedKeys());
        assistance.setSelected(state.isAssistance());

        alwaysFold.setSelected(state.isAlwaysFold());
        addBlankLine.setSelected(state.isAddBlankLine());
        flavorTemplate.setText(state.getFlavorTemplate());
        KeyCaseFormater.setSelectedItem(state.getCaseFormat().getName());
    }

}<|MERGE_RESOLUTION|>--- conflicted
+++ resolved
@@ -27,11 +27,9 @@
 
     protected JCheckBox includeSubDirs;
     protected JCheckBox sorting;
-<<<<<<< HEAD
     protected JCheckBox saveAsStrings;
-=======
     protected JCheckBox addBlankLine;
->>>>>>> e7a288f9
+
 
     // Editor configuration
     protected JTextField namespaceDelimiter;
